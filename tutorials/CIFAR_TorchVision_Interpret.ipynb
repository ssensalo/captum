--- conflicted
+++ resolved
@@ -13,16 +13,12 @@
    "source": [
     "This tutorial demonstrates how to apply model interpretability algorithms from Captum library on a simple model and test samples from CIFAR dataset.\n",
     "\n",
-<<<<<<< HEAD
-    "More details about the model can be found here: https://pytorch.org/tutorials/beginner/blitz/cifar10_tutorial.html#sphx-glr-beginner-blitz-cifar10-tutorial-py\n  ",
+    "In this tutorial we build a simple model as described in:\n",
+    "https://pytorch.org/tutorials/beginner/blitz/cifar10_tutorial.html#sphx-glr-beginner-blitz-cifar10-tutorial-py\n",
+    "\n",
+    "Then we use attribution algorithms such as `IntegratedGradients`, `Saliency`, `DeepLift` and `NoiseTunnel` to attribute the label of the image to the input pixels and visualize it.\n  ",
     "\n  ",
     "**Note:** Before running this tutorial, please install the torchvision, and matplotlib packages."
-=======
-    "In this tutorial we build a simple model as described in:\n",
-    "https://pytorch.org/tutorials/beginner/blitz/cifar10_tutorial.html#sphx-glr-beginner-blitz-cifar10-tutorial-py\n",
-    "\n",
-    "Then we use attribution algorithms such as `IntegratedGradients`, `Saliency`, `DeepLift` and `NoiseTunnel` to attribute the label of the image to the input pixels and visualize it."
->>>>>>> ea20256c
    ]
   },
   {
