--- conflicted
+++ resolved
@@ -1,71 +1,66 @@
-from typing import Callable, Optional, Tuple, Union
-
-import torch
-import torch.nn as nn
-
-from captum.optim._param.image.transform import center_crop
-from captum.optim._utils.models import collect_activations
-from captum.optim._utils.typing import IntSeqOrIntType, TupleOfTensorsOrTensorType
-
-
-def get_expanded_weights(
-    model,
-    target1: nn.Module,
-    target2: nn.Module,
-    crop_shape: Optional[Union[Tuple[int, int], IntSeqOrIntType]] = None,
-    model_input: TupleOfTensorsOrTensorType = torch.zeros(1, 3, 224, 224),
-    crop_func: Optional[Callable] = center_crop,
-) -> torch.Tensor:
-    """
-    Extract meaningful weight interactions from between neurons which aren’t
-    literally adjacent in a neural network, or where the weights aren’t directly
-    represented in a single weight tensor.
-    Schubert, et al., "Visualizing Weights", Distill, 2020.
-    See: https://distill.pub/2020/circuits/visualizing-weights/
-
-    Args:
-        model (nn.Module):  The reference to PyTorch model instance.
-        target1 (nn.module):  The starting target layer. Must be below the layer
-            specified for target2.
-        target2 (nn.Module):  The end target layer. Must be above the layer
-            specified for target1.
-        crop_shape (int or tuple of ints, optional):  Specify the output weight
-            size to enter crop away padding.
-        model_input (tensor or tuple of tensors, optional):  The input to use
-            with the specified model.
-        crop_func (Callable, optional):  Specify a function to crop away the padding
-            from the output weights.
-    Returns:
-        *tensor*:  A tensor containing the expanded weights in the form of:
-            (target2 output channels, target1 output channels, y, x)
-    """
-
-    activations = collect_activations(model, [target1, target2], model_input)
-    activ1 = activations[target1]
-    activ2 = activations[target2]
-
-    if activ2.dim() == 4:
-        t_offset_h, t_offset_w = (activ2.size(2) - 1) // 2, (activ2.size(3) - 1) // 2
-        t_center = activ2[:, :, t_offset_h, t_offset_w]
-    elif activ2.dim() == 2:
-        t_center = activ2
-
-    A = []
-    for i in range(activ2.size(1)):
-        x = torch.autograd.grad(
-            outputs=t_center[:, i],
-            inputs=[activ1],
-            grad_outputs=torch.ones_like(t_center[:, i]),
-            retain_graph=True,
-        )[0]
-        A.append(x.squeeze(0))
-    expanded_weights = torch.stack(A, 0)
-
-<<<<<<< HEAD
-    if crop_shape is not None:
-        expanded_weights = center_crop_shape(expanded_weights, crop_shape)
-=======
-    if crop_shape is not None and crop_func is not None:
-        expanded_weights = crop_func(expanded_weights, crop_shape)
->>>>>>> 885ea4b8
-    return expanded_weights
+from typing import Callable, Optional, Tuple, Union
+
+import torch
+import torch.nn as nn
+
+from captum.optim._param.image.transform import center_crop
+from captum.optim._utils.models import collect_activations
+from captum.optim._utils.typing import IntSeqOrIntType, TupleOfTensorsOrTensorType
+
+
+def get_expanded_weights(
+    model,
+    target1: nn.Module,
+    target2: nn.Module,
+    crop_shape: Optional[Union[Tuple[int, int], IntSeqOrIntType]] = None,
+    model_input: TupleOfTensorsOrTensorType = torch.zeros(1, 3, 224, 224),
+    crop_func: Optional[Callable] = center_crop,
+) -> torch.Tensor:
+    """
+    Extract meaningful weight interactions from between neurons which aren’t
+    literally adjacent in a neural network, or where the weights aren’t directly
+    represented in a single weight tensor.
+    Schubert, et al., "Visualizing Weights", Distill, 2020.
+    See: https://distill.pub/2020/circuits/visualizing-weights/
+
+    Args:
+        model (nn.Module):  The reference to PyTorch model instance.
+        target1 (nn.module):  The starting target layer. Must be below the layer
+            specified for target2.
+        target2 (nn.Module):  The end target layer. Must be above the layer
+            specified for target1.
+        crop_shape (int or tuple of ints, optional):  Specify the output weight
+            size to enter crop away padding.
+        model_input (tensor or tuple of tensors, optional):  The input to use
+            with the specified model.
+        crop_func (Callable, optional):  Specify a function to crop away the padding
+            from the output weights.
+    Returns:
+        *tensor*:  A tensor containing the expanded weights in the form of:
+            (target2 output channels, target1 output channels, y, x)
+    """
+
+    activations = collect_activations(model, [target1, target2], model_input)
+    activ1 = activations[target1]
+    activ2 = activations[target2]
+
+    if activ2.dim() == 4:
+        t_offset_h, t_offset_w = (activ2.size(2) - 1) // 2, (activ2.size(3) - 1) // 2
+        t_center = activ2[:, :, t_offset_h, t_offset_w]
+    elif activ2.dim() == 2:
+        t_center = activ2
+
+    A = []
+    for i in range(activ2.size(1)):
+        x = torch.autograd.grad(
+            outputs=t_center[:, i],
+            inputs=[activ1],
+            grad_outputs=torch.ones_like(t_center[:, i]),
+            retain_graph=True,
+        )[0]
+        A.append(x.squeeze(0))
+    expanded_weights = torch.stack(A, 0)
+
+    if crop_shape is not None and crop_func is not None:
+        expanded_weights = crop_func(expanded_weights, crop_shape)
+    return expanded_weights